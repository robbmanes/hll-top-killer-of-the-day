--- conflicted
+++ resolved
@@ -1,240 +1,235 @@
-import { Client, GatewayIntentBits, EmbedBuilder } from 'discord.js';
-import fetch from 'node-fetch';
-import dotenv from 'dotenv';
-import cron from 'node-cron';
-
-dotenv.config();
-
-const DISCORD_TOKEN = process.env.DISCORD_TOKEN;
-const DISCORD_CHANNEL_ID = process.env.DISCORD_CHANNEL_ID;
-const RESTART_TIME = process.env.RESTART_TIME || '04:00'; // Default to 4 AM if not specified
-
-let playerKills = {};
-let messageId = null;
-
-const client = new Client({ intents: [GatewayIntentBits.Guilds, GatewayIntentBits.GuildMessages] });
-
-const roleTranslations = {
-    "officer": "Officer",
-    "spotter": "Spotter",
-    "tankcommander": "Tank Commander",
-    "armycommander": "Commander",
-    "antitank": "Anti-Tank",
-    "rifleman": "Rifleman",
-    "medic": "Medic",
-    "automaticrifleman": "Automatic Rifleman",
-    "assault": "Assault",
-    "support": "Support",
-    "heavymachinegunner": "Machine Gunner",
-    "sniper": "Sniper",
-    "engineer": "Engineer",
-    "crewman": "Crewman",
-    "recon": "Sniper"
-};
-
-const rankEmojis = ['🥇', '🥈', '🥉'];
-
-function getServersFromEnv() {
-    let servers = [];
-    try {
-        Object.entries(process.env).forEach((env) => {
-            if (env[0].includes('RCON_API_SERVER_NAME_')) {
-                let number = env[0].match(/\d+$/);
-                servers.push({
-                    name: process.env['RCON_API_SERVER_NAME_' + number],
-                    baseUrl: process.env['RCON_API_BASE_URL_' + number],
-                    token: process.env['RCON_API_TOKEN_' + number]
-                });
-            }
-        });
-        if (servers.length == 0) {
-            console.error('No servers defined in environment variables.  Please refer to README.md for variable configuration.');
-            process.exit(1);
-        };
-    } catch (error) {
-        console.warn('Failed to parse server data from environment variables:', error)
-    }
-    return servers;
-}
-
-async function getPlayerDataFromServer(server) {
-    const url = `${server.baseUrl}/api/get_detailed_players`;
-    try {
-        console.log(`Updating player data from \"${server.name} - ${server.baseUrl}\"`)
-        const response = await fetch(url, {
-            headers: {
-                'Authorization': `Bearer ${server.token}`
-            }
-        });
-        if (response.status !== 200) {
-            throw new Error(`Failed to fetch data from ${server.name}: ${response.statusText}`);
-        }
-        const data = await response.json();
-        console.log('API response from ${server.name}:', data);
-
-        if (data.result && data.result.players && typeof data.result.players === 'object') {
-            return Object.values(data.result.players)
-                .filter(player => {
-                    if (!player || typeof player !== 'object') {
-                        console.warn('Skipping invalid player object:', player);
-                        return false;
-                    }
-<<<<<<< HEAD
-                    if (!player.kills || !player.name || !player.role) {
-                        console.warn(`Skipping player with missing data from ${server.name}:`, player);
-=======
-                    if (player.kills === undefined || !player.name || !player.role) {
-                        console.warn('Skipping player with missing data:', player);
->>>>>>> cb40bca2
-                        return false;
-                    }
-                    return player.kills > 0;
-                })
-                .map(player => ({
-                    name: player.name,
-                    steam_id_64: player.steam_id_64,
-                    kills: player.kills,
-                    role: roleTranslations[player.role] || player.role,
-                    server: server.name
-                }));
-        } else {
-            console.warn('Unexpected response format or no valid player data');
-            return [];
-        }
-    } catch (error) {
-        console.error('Error fetching player data from ${server.name}:', error);
-        return [];
-    }
-}
-
-async function getAllPlayerData(servers) {
-    try {
-        const allPlayerData = await Promise.all(servers.map(getPlayerDataFromServer));
-        return allPlayerData.flat();
-    } catch (error) {
-        console.error('Error fetching data from all servers', error);
-        return [];
-    }
-}
-
-function updateKillData(players) {
-    players.forEach(player => {
-        const { name, kills, role, server } = player;
-        if (playerKills[name]) {
-            if (kills > playerKills[name].kills) {
-                playerKills[name] = { kills, role, server };
-            }
-        } else {
-            playerKills[name] = { kills, role, server };
-        }
-    });
-}
-
-function getTop20Players() {
-    return Object.entries(playerKills)
-        .sort(([, { kills: killsA }], [, { kills: killsB }]) => killsB - killsA)
-        .slice(0, 20)
-        .map(([name, { kills, role, server }], index) => ({ index: index + 1, name, kills, role, server }));
-}
-
-function truncatePlayerNameRole(name, role, server, maxLength) {
-    const combined = `${name} (${role}) - ${server}`;
-    if (combined.length > maxLength) {
-        return combined.slice(0, maxLength - 3) + '...';
-    }
-    return combined;
-}
-
-async function sendToDiscord(topPlayers) {
-    const embed = new EmbedBuilder()
-        .setColor('#0099ff')
-        .setTitle('Top 20 Players with the highest kill count (All Servers)')
-        .setThumbnail('https://imgur.com/cYkTFeF.png')
-        .setFooter({ text: 'Last Refresh', iconURL: 'https://i.imgur.com/9Iaiwje.png' })
-        .setTimestamp();
-
-    if (topPlayers.length > 0) {
-        const description = topPlayers.map(player => {
-            let rankIndicator = player.index <= 3 ? rankEmojis[player.index - 1] : `${player.index}.`;
-            let playerEntry = `${rankIndicator} ${player.kills} - ${truncatePlayerNameRole(player.name, player.role, player.server, 44)}`;
-            if (player.index <= 3) {
-                playerEntry = `${playerEntry}`;
-            }
-            return playerEntry;
-        }).join('\n');
-
-        embed.setDescription(description || 'No Player data available.');
-    } else {
-        embed.setDescription('No Player data available. Please try it again later.');
-    }
-
-    const channel = client.channels.cache.get(DISCORD_CHANNEL_ID);
-
-    if (!channel) {
-        console.error('Failed to find the Discord channel.');
-        return;
-    }
-
-    try {
-        if (messageId) {
-            const message = await channel.messages.fetch(messageId);
-            if (message) {
-                await message.edit({ embeds: [embed] });
-            } else {
-                throw new Error('Failed to find the message to edit.');
-            }
-        } else {
-            const message = await channel.send({ embeds: [embed] });
-            messageId = message.id;
-        }
-    } catch (error) {
-        console.error('Error sending/editing Discord message:', error);
-        
-        const message = await channel.send({ embeds: [embed] });
-        messageId = message.id;
-    }
-}
-
-async function main() {
-    try {
-        const servers = getServersFromEnv();
-        const players = await getAllPlayerData(servers);
-        updateKillData(players);
-        const topPlayers = getTop20Players();
-        await sendToDiscord(topPlayers);
-    } catch (error) {
-        console.error('Error in main function:', error);
-        
-        const errorEmbed = new EmbedBuilder()
-            .setColor('#FF0000')
-            .setTitle('Error on retrieving player data')
-            .setDescription('There was a problem handling the player data')
-            .setFooter({ text: 'Last Refresh', iconURL: 'https://i.imgur.com/9Iaiwje.png' })
-            .setTimestamp();
-
-        const channel = client.channels.cache.get(DISCORD_CHANNEL_ID);
-        if (channel) {
-            await channel.send({ embeds: [errorEmbed] });
-        }
-    }
-}
-
-function scheduleRestart() {
-    const [hour, minute] = RESTART_TIME.split(':').map(Number);
-    
-    cron.schedule(`${minute} ${hour} * * *`, () => {
-        console.log('Scheduled restart initiated.');
-        process.exit(0); // Exit the process, assuming it will be automatically restarted by a process manager
-    });
-    
-    console.log(`Restart scheduled for ${RESTART_TIME} every day.`);
-}
-
-client.once('ready', () => {
-    console.log('Discord bot is ready and connected.');
-    setInterval(main, 15 * 1000);
-    main();
-    scheduleRestart();
-});
-
-client.login(DISCORD_TOKEN);
+import { Client, GatewayIntentBits, EmbedBuilder } from 'discord.js';
+import fetch from 'node-fetch';
+import dotenv from 'dotenv';
+import cron from 'node-cron';
+
+dotenv.config();
+
+const DISCORD_TOKEN = process.env.DISCORD_TOKEN;
+const DISCORD_CHANNEL_ID = process.env.DISCORD_CHANNEL_ID;
+const RESTART_TIME = process.env.RESTART_TIME || '04:00'; // Default to 4 AM if not specified
+
+let playerKills = {};
+let messageId = null;
+
+const client = new Client({ intents: [GatewayIntentBits.Guilds, GatewayIntentBits.GuildMessages] });
+
+const roleTranslations = {
+    "officer": "Officer",
+    "spotter": "Spotter",
+    "tankcommander": "Tank Commander",
+    "armycommander": "Commander",
+    "antitank": "Anti-Tank",
+    "rifleman": "Rifleman",
+    "medic": "Medic",
+    "automaticrifleman": "Automatic Rifleman",
+    "assault": "Assault",
+    "support": "Support",
+    "heavymachinegunner": "Machine Gunner",
+    "sniper": "Sniper",
+    "engineer": "Engineer",
+    "crewman": "Crewman",
+    "recon": "Sniper"
+};
+
+const rankEmojis = ['🥇', '🥈', '🥉'];
+
+function getServersFromEnv() {
+    let servers = [];
+    try {
+        Object.entries(process.env).forEach((env) => {
+            if (env[0].includes('RCON_API_SERVER_NAME_')) {
+                let number = env[0].match(/\d+$/);
+                servers.push({
+                    name: process.env['RCON_API_SERVER_NAME_' + number],
+                    baseUrl: process.env['RCON_API_BASE_URL_' + number],
+                    token: process.env['RCON_API_TOKEN_' + number]
+                });
+            }
+        });
+        if (servers.length == 0) {
+            console.error('No servers defined in environment variables.  Please refer to README.md for variable configuration.');
+            process.exit(1);
+        };
+    } catch (error) {
+        console.warn('Failed to parse server data from environment variables:', error)
+    }
+    return servers;
+}
+
+async function getPlayerDataFromServer(server) {
+    const url = `${server.baseUrl}/api/get_detailed_players`;
+    try {
+        console.log(`Updating player data from \"${server.name} - ${server.baseUrl}\"`)
+        const response = await fetch(url, {
+            headers: {
+                'Authorization': `Bearer ${server.token}`
+            }
+        });
+        if (response.status !== 200) {
+            throw new Error(`Failed to fetch data from ${server.name}: ${response.statusText}`);
+        }
+        const data = await response.json();
+        console.log('API response from ${server.name}:', data);
+
+        if (data.result && data.result.players && typeof data.result.players === 'object') {
+            return Object.values(data.result.players)
+                .filter(player => {
+                    if (!player || typeof player !== 'object') {
+                        console.warn('Skipping invalid player object:', player);
+                        return false;
+                    }
+                    if (player.kills === undefined || !player.name || !player.role) {
+                        console.warn('Skipping player with missing data:', player);
+                        return false;
+                    }
+                    return player.kills > 0;
+                })
+                .map(player => ({
+                    name: player.name,
+                    steam_id_64: player.steam_id_64,
+                    kills: player.kills,
+                    role: roleTranslations[player.role] || player.role,
+                    server: server.name
+                }));
+        } else {
+            console.warn('Unexpected response format or no valid player data');
+            return [];
+        }
+    } catch (error) {
+        console.error('Error fetching player data from ${server.name}:', error);
+        return [];
+    }
+}
+
+async function getAllPlayerData(servers) {
+    try {
+        const allPlayerData = await Promise.all(servers.map(getPlayerDataFromServer));
+        return allPlayerData.flat();
+    } catch (error) {
+        console.error('Error fetching data from all servers', error);
+        return [];
+    }
+}
+
+function updateKillData(players) {
+    players.forEach(player => {
+        const { name, kills, role, server } = player;
+        if (playerKills[name]) {
+            if (kills > playerKills[name].kills) {
+                playerKills[name] = { kills, role, server };
+            }
+        } else {
+            playerKills[name] = { kills, role, server };
+        }
+    });
+}
+
+function getTop20Players() {
+    return Object.entries(playerKills)
+        .sort(([, { kills: killsA }], [, { kills: killsB }]) => killsB - killsA)
+        .slice(0, 20)
+        .map(([name, { kills, role, server }], index) => ({ index: index + 1, name, kills, role, server }));
+}
+
+function truncatePlayerNameRole(name, role, server, maxLength) {
+    const combined = `${name} (${role}) - ${server}`;
+    if (combined.length > maxLength) {
+        return combined.slice(0, maxLength - 3) + '...';
+    }
+    return combined;
+}
+
+async function sendToDiscord(topPlayers) {
+    const embed = new EmbedBuilder()
+        .setColor('#0099ff')
+        .setTitle('Top 20 Players with the highest kill count (All Servers)')
+        .setThumbnail('https://imgur.com/cYkTFeF.png')
+        .setFooter({ text: 'Last Refresh', iconURL: 'https://i.imgur.com/9Iaiwje.png' })
+        .setTimestamp();
+
+    if (topPlayers.length > 0) {
+        const description = topPlayers.map(player => {
+            let rankIndicator = player.index <= 3 ? rankEmojis[player.index - 1] : `${player.index}.`;
+            let playerEntry = `${rankIndicator} ${player.kills} - ${truncatePlayerNameRole(player.name, player.role, player.server, 44)}`;
+            if (player.index <= 3) {
+                playerEntry = `${playerEntry}`;
+            }
+            return playerEntry;
+        }).join('\n');
+
+        embed.setDescription(description || 'No Player data available.');
+    } else {
+        embed.setDescription('No Player data available. Please try it again later.');
+    }
+
+    const channel = client.channels.cache.get(DISCORD_CHANNEL_ID);
+
+    if (!channel) {
+        console.error('Failed to find the Discord channel.');
+        return;
+    }
+
+    try {
+        if (messageId) {
+            const message = await channel.messages.fetch(messageId);
+            if (message) {
+                await message.edit({ embeds: [embed] });
+            } else {
+                throw new Error('Failed to find the message to edit.');
+            }
+        } else {
+            const message = await channel.send({ embeds: [embed] });
+            messageId = message.id;
+        }
+    } catch (error) {
+        console.error('Error sending/editing Discord message:', error);
+        
+        const message = await channel.send({ embeds: [embed] });
+        messageId = message.id;
+    }
+}
+
+async function main() {
+    try {
+        const servers = getServersFromEnv();
+        const players = await getAllPlayerData(servers);
+        updateKillData(players);
+        const topPlayers = getTop20Players();
+        await sendToDiscord(topPlayers);
+    } catch (error) {
+        console.error('Error in main function:', error);
+        
+        const errorEmbed = new EmbedBuilder()
+            .setColor('#FF0000')
+            .setTitle('Error on retrieving player data')
+            .setDescription('There was a problem handling the player data')
+            .setFooter({ text: 'Last Refresh', iconURL: 'https://i.imgur.com/9Iaiwje.png' })
+            .setTimestamp();
+
+        const channel = client.channels.cache.get(DISCORD_CHANNEL_ID);
+        if (channel) {
+            await channel.send({ embeds: [errorEmbed] });
+        }
+    }
+}
+
+function scheduleRestart() {
+    const [hour, minute] = RESTART_TIME.split(':').map(Number);
+    
+    cron.schedule(`${minute} ${hour} * * *`, () => {
+        console.log('Scheduled restart initiated.');
+        process.exit(0); // Exit the process, assuming it will be automatically restarted by a process manager
+    });
+    
+    console.log(`Restart scheduled for ${RESTART_TIME} every day.`);
+}
+
+client.once('ready', () => {
+    console.log('Discord bot is ready and connected.');
+    setInterval(main, 15 * 1000);
+    main();
+    scheduleRestart();
+});
+
+client.login(DISCORD_TOKEN);